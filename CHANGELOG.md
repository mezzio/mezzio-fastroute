--- conflicted
+++ resolved
@@ -2,7 +2,6 @@
 
 All notable changes to this project will be documented in this file, in reverse chronological order by release.
 
-<<<<<<< HEAD
 ## 3.1.0 - TBD
 
 ### Added
@@ -25,10 +24,7 @@
 
 - Nothing.
 
-## 3.0.1 - TBD
-=======
 ## 3.0.1 - 2018-03-20
->>>>>>> 147822b4
 
 ### Added
 
