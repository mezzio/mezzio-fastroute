--- conflicted
+++ resolved
@@ -2,7 +2,6 @@
 
 All notable changes to this project will be documented in this file, in reverse chronological order by release.
 
-<<<<<<< HEAD
 ## 1.3.0 - TBD
 
 ### Added
@@ -25,31 +24,38 @@
   Once enabled, the first request will build the cache and store it, while
   subsequent requests will read directly from the cache instead of any routes
   injected in the router.
-=======
+
+### Deprecated
+
+- Nothing.
+
+### Removed
+
+- Nothing.
+
+### Fixed
+
+- Nothing.
+
 ## 1.2.1 - TBD
 
 ### Added
 
 - Nothing.
->>>>>>> d7400a04
-
-### Deprecated
-
-- Nothing.
-
-### Removed
-
-- Nothing.
-
-### Fixed
-
-<<<<<<< HEAD
-- Nothing.
-=======
+
+### Deprecated
+
+- Nothing.
+
+### Removed
+
+- Nothing.
+
+### Fixed
+
 - [#19](https://github.com/zendframework/zend-expressive-fastroute/pull/19) fixes
   route generation for optional segments with regex char classes: e.g.
   `[/{param:my-[a-z]+}]`
->>>>>>> d7400a04
 
 ## 1.2.0 - 2016-06-16
 
