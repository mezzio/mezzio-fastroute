--- conflicted
+++ resolved
@@ -2,11 +2,7 @@
 
 All notable changes to this project will be documented in this file, in reverse chronological order by release.
 
-<<<<<<< HEAD
-## 3.2.1 - TBD
-=======
 ## 3.3.0 - TBD
->>>>>>> 29aec326
 
 ### Added
 
