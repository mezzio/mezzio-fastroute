--- conflicted
+++ resolved
@@ -2,7 +2,6 @@
 
 All notable changes to this project will be documented in this file, in reverse chronological order by release.
 
-<<<<<<< HEAD
 ## 3.1.0 - TBD
 
 ### Added
@@ -25,10 +24,7 @@
 
 - Nothing.
 
-## 3.0.2 - TBD
-=======
 ## 3.0.2 - 2018-08-02
->>>>>>> c5a20e86
 
 ### Added
 
