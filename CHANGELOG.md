--- conflicted
+++ resolved
@@ -3,32 +3,12 @@
 All notable changes to this project will be documented in this file, in reverse chronological order by release.
 
 ## 1.1.0 - TBD
-<<<<<<< HEAD
 
 ### Added
 
-- Nothing.
-
-### Deprecated
-
-- Nothing.
-
-### Removed
-
-- Nothing.
-
-### Fixed
-
-- Nothing.
-
-## 1.0.2 - TBD
-=======
->>>>>>> dd7436c2
-
-### Added
-
-- [#4] FastRoute minimum version has been bumped to ~0.7.0. No BC break is expected by this change, but you may
-want to make sure to test your application to confirm it.
+- [#6](https://github.com/zendframework/zend-expressive-fastroute/pull/6)
+  updates the FastRoute minimum version to `^0.7.0`. No BC break is expected by
+  this change, but you should test your application to confirm.
 
 ### Deprecated
 
